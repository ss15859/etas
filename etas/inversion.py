--- conflicted
+++ resolved
@@ -208,6 +208,11 @@
 
 
 def parameter_array2dict(theta):
+    if len(theta) > 10:
+        return dict(zip(['alpha', 'log10_mu', 'log10_iota', 'log10_k0', 'a',
+                         'log10_c', 'omega', 'log10_tau', 'log10_d', 'gamma', 'rho'], 
+                        theta))
+    
     return dict(zip(['log10_mu', 'log10_iota', 'log10_k0', 'a', 'log10_c',
                      'omega', 'log10_tau', 'log10_d', 'gamma', 'rho'], theta))
 
@@ -224,6 +229,10 @@
         'log10_d',
         'gamma',
         'rho']
+
+    if 'alpha' in parameters:
+        order = order.insert(0, 'alpha')
+
     return np.array([
         parameters.get(key, None) for key in order
     ])
@@ -645,14 +654,11 @@
         self.__fixed_parameters = None
         self.fixed_parameters = metadata.get('fixed_parameters', None)
         self.__theta = None
+        self.alpha = None
+        self.constraints = None
         self.pij = None
         self.n_hat = None
-<<<<<<< HEAD
-        self.alpha = None
-        self.constraints = None
-=======
         self.i_hat = None
->>>>>>> 3f1fa872
         self.i = metadata.get('n_iterations')
 
     @classmethod
@@ -777,7 +783,7 @@
         if self.fixed_parameters:
             self.constraints = []
 
-            if self.fixed_parameters["alpha"]:
+            if "alpha" in self.fixed_parameters:
                 if self.fixed_parameters["alpha"] == "beta":
                     self.alpha = self.beta
                 else:
@@ -786,12 +792,14 @@
                 alpha_constant = lambda x: x[1] - x[6] * x[7] - self.alpha
                 self.constraints.append(NonlinearConstraint(alpha_constant, 0, 0))
 
-            idx_fixed = [k for k, a in enumerate(self.__fixed_parameters[1:])
-                         if a is not None]
-            param_constant = lambda x: np.array(
-                [x[k] for k in idx_fixed]) - np.array(
-                [self.__fixed_parameters[1:][k] for k in idx_fixed])
-            self.constraints.append(NonlinearConstraint(param_constant, 0, 0))
+            if len(idx_fixed) > 0:
+                param_constant = lambda x: np.array(
+                    [x[k] for k in idx_fixed]) - np.array(
+                    [self.__fixed_parameters[2:][k] for k in idx_fixed])
+                self.constraints.append(NonlinearConstraint(param_constant, 0, 0))
+
+            self.logger.info('  {} constraints have been set up'.format(
+                len(self.constraints)))
 
         self.preparation_done = True
 
@@ -1342,15 +1350,13 @@
             Pij_0['Pij'].groupby(level=1).sum()).fillna(0)
         target_events_0['P_background'] = (target_events_0['mu'] / \
             Pij_0.groupby(level=1).first()[
-<<<<<<< HEAD
             'tot_rates']).fillna(1)
-=======
-            'tot_rates']
+
         if self.bg_term is not None:
             target_events_0['P_induced'] = target_events_0['ind'] / \
                                               Pij_0.groupby(level=1).first()[
                                                   'tot_rates']
->>>>>>> 3f1fa872
+        # do we also want do add .fillna(1) here?
         target_events_0['zeta_plus_1'] = observation_factor(
             self.beta, target_events_0['mc_current_above_ref'])
 
